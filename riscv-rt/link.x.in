/* # Developer notes

- Symbols that start with a double underscore (__) are considered "private"

- Symbols that start with a single underscore (_) are considered "semi-public"; they can be
  overridden in a user linker script, but should not be referred from user code (e.g. `extern "C" {
  static mut _heap_size }`).

- `EXTERN` forces the linker to keep a symbol in the final binary. We use this to make sure a
  symbol is not dropped if it appears in or near the front of the linker arguments and "it's not
  needed" by any of the preceding objects (linker arguments)

- `PROVIDE` is used to provide default values that can be overridden by a user linker script

- In this linker script, you may find symbols that look like `${...}` (e.g., `${ARCH_WIDTH}`).
  These are wildcards used by the `build.rs` script to adapt to different target particularities.
  Check `build.rs` for more details about these symbols.

- On alignment: it's important for correctness that the VMA boundaries of both .bss and .data *and*
  the LMA of .data are all `${ARCH_WIDTH}`-byte aligned. These alignments are assumed by the RAM
  initialization routine. There's also a second benefit: `${ARCH_WIDTH}`-byte aligned boundaries
  means that you won't see "Address (..) is out of bounds" in the disassembly produced by `objdump`.
*/

<<<<<<< HEAD
PROVIDE(_stext = ORIGIN(REGION_TEXT));
PROVIDE(_stack_start = ORIGIN(REGION_STACK) + LENGTH(REGION_STACK));
PROVIDE(_max_hart_id = 0);
PROVIDE(_hart_stack_size = 2K);
PROVIDE(_heap_size = 0);

/** TRAP ENTRY POINTS **/

/* Default abort entry point. If no abort symbol is provided, then abort maps to _abort. */
EXTERN(_abort);
PROVIDE(abort = _abort);

=======
>>>>>>> b970b916
/* Default trap entry point. The riscv-rt crate provides a weak alias of this function,
   which saves caller saved registers, calls _start_trap_rust, restores caller saved registers
   and then returns. Users can override this alias by defining the symbol themselves */
EXTERN(_start_trap);

/* Default exception handler. The riscv-rt crate provides a weak alias of this function,
   which is a busy loop. Users can override this alias by defining the symbol themselves */
PROVIDE(ExceptionHandler = abort);

<<<<<<< HEAD
/* It is possible to define a special handler for each exception type.
   By default, all exceptions are handled by ExceptionHandler. However, users can
   override these alias by defining the symbol themselves */
PROVIDE(InstructionMisaligned = ExceptionHandler);
PROVIDE(InstructionFault = ExceptionHandler);
PROVIDE(IllegalInstruction = ExceptionHandler);
PROVIDE(Breakpoint = ExceptionHandler);
PROVIDE(LoadMisaligned = ExceptionHandler);
PROVIDE(LoadFault = ExceptionHandler);
PROVIDE(StoreMisaligned = ExceptionHandler);
PROVIDE(StoreFault = ExceptionHandler);
PROVIDE(UserEnvCall = ExceptionHandler);
PROVIDE(SupervisorEnvCall = ExceptionHandler);
PROVIDE(MachineEnvCall = ExceptionHandler);
PROVIDE(InstructionPageFault = ExceptionHandler);
PROVIDE(LoadPageFault = ExceptionHandler);
PROVIDE(StorePageFault = ExceptionHandler);

/** INTERRUPT HANDLERS **/

/* It is possible to define a special handler for each interrupt type.
   By default, all interrupts are handled by DefaultHandler. However, users can
   override these alias by defining the symbol themselves */
PROVIDE(DefaultHandler = abort);
PROVIDE(SupervisorSoft = DefaultHandler);
PROVIDE(MachineSoft = DefaultHandler);
PROVIDE(SupervisorTimer = DefaultHandler);
PROVIDE(MachineTimer = DefaultHandler);
PROVIDE(SupervisorExternal = DefaultHandler);
PROVIDE(MachineExternal = DefaultHandler);
=======
/* Default interrupt handler. The riscv-rt crate provides a weak alias of this function,
   which is a busy loop. Users can override this alias by defining the symbol themselves */
EXTERN(DefaultHandler);

/* Default interrupt trap entry point. When vectored trap mode is enabled,
   the riscv-rt crate provides an implementation of this function, which saves caller saved
   registers, calls the the DefaultHandler ISR, restores caller saved registers and returns.
   Note, however, that this provided implementation cannot be overwritten. We use PROVIDE
   to avoid compilation errors in direct mode, not to allow users to overwrite the symbol. */
PROVIDE(_start_DefaultHandler_trap = _start_trap);

${INCLUDE_LINKER_FILES}

PROVIDE(_stext = ORIGIN(REGION_TEXT));
PROVIDE(_stack_start = ORIGIN(REGION_STACK) + LENGTH(REGION_STACK));
PROVIDE(_max_hart_id = 0);
PROVIDE(_hart_stack_size = 2K);
PROVIDE(_heap_size = 0);
>>>>>>> b970b916

SECTIONS
{
  .text.dummy (NOLOAD) :
  {
    /* This section is intended to make _stext address work */
    . = ABSOLUTE(_stext);
  } > REGION_TEXT

  .text _stext :
  {
    __stext = .;

    /* Put reset handler first in .text section so it ends up as the entry */
    /* point of the program. */
    KEEP(*(.init));
    . = ALIGN(4);
    KEEP(*(.init.trap));
    . = ALIGN(4);
    *(.trap);
    *(.trap.rust);
    *(.text.abort);
    *(.text .text.*);

    . = ALIGN(4);
    __etext = .;
  } > REGION_TEXT

  .rodata : ALIGN(4)
  {
     . = ALIGN(4);
    __srodata = .;

    *(.srodata .srodata.*);
    *(.rodata .rodata.*);

    /* ${ARCH_WIDTH}-byte align the end (VMA) of this section.
       This is required by LLD to ensure the LMA of the following .data
       section will have the correct alignment. */
    . = ALIGN(${ARCH_WIDTH});
    __erodata = .;
  } > REGION_RODATA

  .data : ALIGN(${ARCH_WIDTH})
  {
    . = ALIGN(${ARCH_WIDTH});
    __sdata = .;

    /* Must be called __global_pointer$ for linker relaxations to work. */
    PROVIDE(__global_pointer$ = . + 0x800);
    *(.sdata .sdata.* .sdata2 .sdata2.*);
    *(.data .data.*);

  } > REGION_DATA AT > REGION_RODATA
  
  /* Allow sections from user `memory.x` injected using `INSERT AFTER .data` to
   * use the .data loading mechanism by pushing __edata. Note: do not change
   * output region or load region in those user sections! */
  . = ALIGN(${ARCH_WIDTH});
  __edata = .;
  
  /* LMA of .data */
  __sidata = LOADADDR(.data);

  .bss (NOLOAD) : ALIGN(${ARCH_WIDTH})
  {
    . = ALIGN(${ARCH_WIDTH});
    __sbss = .;

    *(.sbss .sbss.* .bss .bss.*);
  } > REGION_BSS

  /* Allow sections from user `memory.x` injected using `INSERT AFTER .bss` to
   * use the .bss zeroing mechanism by pushing __ebss. Note: do not change
   * output region or load region in those user sections! */
  . = ALIGN(${ARCH_WIDTH});
  __ebss = .;

  /* fictitious region that represents the memory available for the heap */
  .heap (NOLOAD) : ALIGN(4)
  {
    __sheap = .;
    . += _heap_size;
    . = ALIGN(4);
    __eheap = .;
  } > REGION_HEAP

  /* fictitious region that represents the memory available for the stack */
  .stack (NOLOAD) :
  {
    __estack = .;
    . = ABSOLUTE(_stack_start);
    __sstack = .;
  } > REGION_STACK

  /* fake output .got section */
  /* Dynamic relocations are unsupported. This section is only used to detect
     relocatable code in the input files and raise an error if relocatable code
     is found */
  .got (INFO) :
  {
    KEEP(*(.got .got.*));
  }
}

/* Do not exceed this mark in the error messages above                                    | */
ASSERT(ORIGIN(REGION_TEXT) % 4 == 0, "
ERROR(riscv-rt): the start of the REGION_TEXT must be 4-byte aligned");

ASSERT(ORIGIN(REGION_RODATA) % 4 == 0, "
ERROR(riscv-rt): the start of the REGION_RODATA must be 4-byte aligned");

ASSERT(ORIGIN(REGION_DATA) % ${ARCH_WIDTH} == 0, "
ERROR(riscv-rt): the start of the REGION_DATA must be ${ARCH_WIDTH}-byte aligned");

ASSERT(ORIGIN(REGION_HEAP) % 4 == 0, "
ERROR(riscv-rt): the start of the REGION_HEAP must be 4-byte aligned");

ASSERT(ORIGIN(REGION_STACK) % 4 == 0, "
ERROR(riscv-rt): the start of the REGION_STACK must be 4-byte aligned");

ASSERT(_stext % 4 == 0, "
ERROR(riscv-rt): `_stext` must be 4-byte aligned");

ASSERT(__sdata % ${ARCH_WIDTH} == 0 && __edata % ${ARCH_WIDTH} == 0, "
BUG(riscv-rt): .data is not ${ARCH_WIDTH}-byte aligned");

ASSERT(__sidata % ${ARCH_WIDTH} == 0, "
BUG(riscv-rt): the LMA of .data is not ${ARCH_WIDTH}-byte aligned");

ASSERT(__sbss % ${ARCH_WIDTH} == 0 && __ebss % ${ARCH_WIDTH} == 0, "
BUG(riscv-rt): .bss is not ${ARCH_WIDTH}-byte aligned");

ASSERT(__sheap % 4 == 0, "
BUG(riscv-rt): start of .heap is not 4-byte aligned");

ASSERT(_stext + SIZEOF(.text) < ORIGIN(REGION_TEXT) + LENGTH(REGION_TEXT), "
ERROR(riscv-rt): The .text section must be placed inside the REGION_TEXT region.
Set _stext to an address smaller than 'ORIGIN(REGION_TEXT) + LENGTH(REGION_TEXT)'");

ASSERT(SIZEOF(.stack) > (_max_hart_id + 1) * _hart_stack_size, "
ERROR(riscv-rt): .stack section is too small for allocating stacks for all the harts.
Consider changing `_max_hart_id` or `_hart_stack_size`.");

/* # Other checks */
ASSERT(SIZEOF(.got) == 0, "
ERROR(riscv-rt): .got section detected in the input files. Dynamic relocations are not
supported. If you are linking to C code compiled using the `cc` crate then modify your
build script to compile the C code _without_ the -fPIC flag. See the documentation of
the `cc::Build.pic` method for details.");

/* Do not exceed this mark in the error messages above                                    | */<|MERGE_RESOLUTION|>--- conflicted
+++ resolved
@@ -22,65 +22,22 @@
   means that you won't see "Address (..) is out of bounds" in the disassembly produced by `objdump`.
 */
 
-<<<<<<< HEAD
-PROVIDE(_stext = ORIGIN(REGION_TEXT));
-PROVIDE(_stack_start = ORIGIN(REGION_STACK) + LENGTH(REGION_STACK));
-PROVIDE(_max_hart_id = 0);
-PROVIDE(_hart_stack_size = 2K);
-PROVIDE(_heap_size = 0);
-
-/** TRAP ENTRY POINTS **/
-
 /* Default abort entry point. If no abort symbol is provided, then abort maps to _abort. */
 EXTERN(_abort);
 PROVIDE(abort = _abort);
 
-=======
->>>>>>> b970b916
 /* Default trap entry point. The riscv-rt crate provides a weak alias of this function,
    which saves caller saved registers, calls _start_trap_rust, restores caller saved registers
    and then returns. Users can override this alias by defining the symbol themselves */
 EXTERN(_start_trap);
 
-/* Default exception handler. The riscv-rt crate provides a weak alias of this function,
-   which is a busy loop. Users can override this alias by defining the symbol themselves */
+/* Default exception handler. By default, the exception handler is abort.
+   Users can override this alias by defining the symbol themselves */
 PROVIDE(ExceptionHandler = abort);
 
-<<<<<<< HEAD
-/* It is possible to define a special handler for each exception type.
-   By default, all exceptions are handled by ExceptionHandler. However, users can
-   override these alias by defining the symbol themselves */
-PROVIDE(InstructionMisaligned = ExceptionHandler);
-PROVIDE(InstructionFault = ExceptionHandler);
-PROVIDE(IllegalInstruction = ExceptionHandler);
-PROVIDE(Breakpoint = ExceptionHandler);
-PROVIDE(LoadMisaligned = ExceptionHandler);
-PROVIDE(LoadFault = ExceptionHandler);
-PROVIDE(StoreMisaligned = ExceptionHandler);
-PROVIDE(StoreFault = ExceptionHandler);
-PROVIDE(UserEnvCall = ExceptionHandler);
-PROVIDE(SupervisorEnvCall = ExceptionHandler);
-PROVIDE(MachineEnvCall = ExceptionHandler);
-PROVIDE(InstructionPageFault = ExceptionHandler);
-PROVIDE(LoadPageFault = ExceptionHandler);
-PROVIDE(StorePageFault = ExceptionHandler);
-
-/** INTERRUPT HANDLERS **/
-
-/* It is possible to define a special handler for each interrupt type.
-   By default, all interrupts are handled by DefaultHandler. However, users can
-   override these alias by defining the symbol themselves */
+/* Default interrupt handler. By default, the interrupt handler is abort.
+   Users can override this alias by defining the symbol themselves */
 PROVIDE(DefaultHandler = abort);
-PROVIDE(SupervisorSoft = DefaultHandler);
-PROVIDE(MachineSoft = DefaultHandler);
-PROVIDE(SupervisorTimer = DefaultHandler);
-PROVIDE(MachineTimer = DefaultHandler);
-PROVIDE(SupervisorExternal = DefaultHandler);
-PROVIDE(MachineExternal = DefaultHandler);
-=======
-/* Default interrupt handler. The riscv-rt crate provides a weak alias of this function,
-   which is a busy loop. Users can override this alias by defining the symbol themselves */
-EXTERN(DefaultHandler);
 
 /* Default interrupt trap entry point. When vectored trap mode is enabled,
    the riscv-rt crate provides an implementation of this function, which saves caller saved
@@ -96,7 +53,6 @@
 PROVIDE(_max_hart_id = 0);
 PROVIDE(_hart_stack_size = 2K);
 PROVIDE(_heap_size = 0);
->>>>>>> b970b916
 
 SECTIONS
 {
