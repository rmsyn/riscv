--- conflicted
+++ resolved
@@ -7,7 +7,6 @@
 
 ## [Unreleased]
 
-<<<<<<< HEAD
 ### Changed
 
 - Moved all the assembly code to `asm.rs`
@@ -15,13 +14,12 @@
 ### Removed
 
 - `start_rust` is no longer needed, as it is now written in assembly
-=======
+
 ## [v0.12.2] - 2024-02-15
 
 ### Added
 
 - Implementation of `default_mp_hook` when `single-hart` feature is enabled.
->>>>>>> 527b27d9
 
 ## [v0.12.1] - 2024-01-24
 
